import { useEffect, useState } from "react";
import { showToast } from "./components/ui-lib";
import Locale from "./locales";
import { RequestMessage } from "./client/api";

export function trimTopic(topic: string) {
  // Fix an issue where double quotes still show in the Indonesian language
  // This will remove the specified punctuation from the end of the string
  // and also trim quotes from both the start and end if they exist.
  return (
    topic
      // fix for gemini
      .replace(/^["“”*]+|["“”*]+$/g, "")
      .replace(/[，。！？”“"、,.!?*]*$/, "")
  );
}

export async function copyToClipboard(text: string) {
  try {
    if (window.__TAURI__) {
      window.__TAURI__.writeText(text);
    } else {
      await navigator.clipboard.writeText(text);
    }

    showToast(Locale.Copy.Success);
  } catch (error) {
    const textArea = document.createElement("textarea");
    textArea.value = text;
    document.body.appendChild(textArea);
    textArea.focus();
    textArea.select();
    try {
      document.execCommand("copy");
      showToast(Locale.Copy.Success);
    } catch (error) {
      showToast(Locale.Copy.Failed);
    }
    document.body.removeChild(textArea);
  }
}

export async function downloadAs(text: string, filename: string) {
  if (window.__TAURI__) {
    const result = await window.__TAURI__.dialog.save({
      defaultPath: `${filename}`,
      filters: [
        {
          name: `${filename.split(".").pop()} files`,
          extensions: [`${filename.split(".").pop()}`],
        },
        {
          name: "All Files",
          extensions: ["*"],
        },
      ],
    });

    if (result !== null) {
      try {
        await window.__TAURI__.fs.writeTextFile(result, text);
        showToast(Locale.Download.Success);
      } catch (error) {
        showToast(Locale.Download.Failed);
      }
    } else {
      showToast(Locale.Download.Failed);
    }
  } else {
    const element = document.createElement("a");
    element.setAttribute(
      "href",
      "data:text/plain;charset=utf-8," + encodeURIComponent(text),
    );
    element.setAttribute("download", filename);

    element.style.display = "none";
    document.body.appendChild(element);

    element.click();

    document.body.removeChild(element);
  }
}

export function readFromFile() {
  return new Promise<string>((res, rej) => {
    const fileInput = document.createElement("input");
    fileInput.type = "file";
    fileInput.accept = "application/json";

    fileInput.onchange = (event: any) => {
      const file = event.target.files[0];
      const fileReader = new FileReader();
      fileReader.onload = (e: any) => {
        res(e.target.result);
      };
      fileReader.onerror = (e) => rej(e);
      fileReader.readAsText(file);
    };

    fileInput.click();
  });
}

export function isIOS() {
  const userAgent = navigator.userAgent.toLowerCase();
  return /iphone|ipad|ipod/.test(userAgent);
}

export function useWindowSize() {
  const [size, setSize] = useState({
    width: window.innerWidth,
    height: window.innerHeight,
  });

  useEffect(() => {
    const onResize = () => {
      setSize({
        width: window.innerWidth,
        height: window.innerHeight,
      });
    };

    window.addEventListener("resize", onResize);

    return () => {
      window.removeEventListener("resize", onResize);
    };
  }, []);

  return size;
}

export const MOBILE_MAX_WIDTH = 600;
export function useMobileScreen() {
  const { width } = useWindowSize();

  return width <= MOBILE_MAX_WIDTH;
}

export function isFirefox() {
  return (
    typeof navigator !== "undefined" && /firefox/i.test(navigator.userAgent)
  );
}

export function selectOrCopy(el: HTMLElement, content: string) {
  const currentSelection = window.getSelection();

  if (currentSelection?.type === "Range") {
    return false;
  }

  copyToClipboard(content);

  return true;
}

function getDomContentWidth(dom: HTMLElement) {
  const style = window.getComputedStyle(dom);
  const paddingWidth =
    parseFloat(style.paddingLeft) + parseFloat(style.paddingRight);
  const width = dom.clientWidth - paddingWidth;
  return width;
}

function getOrCreateMeasureDom(id: string, init?: (dom: HTMLElement) => void) {
  let dom = document.getElementById(id);

  if (!dom) {
    dom = document.createElement("span");
    dom.style.position = "absolute";
    dom.style.wordBreak = "break-word";
    dom.style.fontSize = "14px";
    dom.style.transform = "translateY(-200vh)";
    dom.style.pointerEvents = "none";
    dom.style.opacity = "0";
    dom.id = id;
    document.body.appendChild(dom);
    init?.(dom);
  }

  return dom!;
}

export function autoGrowTextArea(dom: HTMLTextAreaElement) {
  const measureDom = getOrCreateMeasureDom("__measure");
  const singleLineDom = getOrCreateMeasureDom("__single_measure", (dom) => {
    dom.innerText = "TEXT_FOR_MEASURE";
  });

  const width = getDomContentWidth(dom);
  measureDom.style.width = width + "px";
  measureDom.innerText = dom.value !== "" ? dom.value : "1";
  measureDom.style.fontSize = dom.style.fontSize;
  const endWithEmptyLine = dom.value.endsWith("\n");
  const height = parseFloat(window.getComputedStyle(measureDom).height);
  const singleLineHeight = parseFloat(
    window.getComputedStyle(singleLineDom).height,
  );

  const rows =
    Math.round(height / singleLineHeight) + (endWithEmptyLine ? 1 : 0);

  return rows;
}

export function getCSSVar(varName: string) {
  return getComputedStyle(document.body).getPropertyValue(varName).trim();
}

/**
 * Detects Macintosh
 */
export function isMacOS(): boolean {
  if (typeof window !== "undefined") {
    let userAgent = window.navigator.userAgent.toLocaleLowerCase();
    const macintosh = /iphone|ipad|ipod|macintosh/.test(userAgent);
    return !!macintosh;
  }
  return false;
}

export function getMessageTextContent(message: RequestMessage) {
  if (typeof message.content === "string") {
    return message.content;
  }
  for (const c of message.content) {
    if (c.type === "text") {
      return c.text ?? "";
    }
  }
  return "";
}

export function getMessageImages(message: RequestMessage): string[] {
  if (typeof message.content === "string") {
    return [];
  }
  const urls: string[] = [];
  for (const c of message.content) {
    if (c.type === "image_url") {
      urls.push(c.image_url?.url ?? "");
    }
  }
  return urls;
}

export function isVisionModel(model: string) {
<<<<<<< HEAD
  // Note: This is a better way using the TypeScript feature instead of `&&` or `||` (ts v5.5.0-dev.20240314 I've been using)

  const visionKeywords = ["vision", "claude-3", "gemini-1.5-pro","gpt-4o"];

  const isGpt4Turbo =
    model.includes("gpt-4-turbo") && !model.includes("preview");

  return (
    visionKeywords.some((keyword) => model.includes(keyword)) || isGpt4Turbo
=======
  const visionKeywords = [
    "vision",
    "claude-3",
    "gemini-1.5-pro",
    "gpt-4-turbo",
    "gpt-4o",
  ];
  const isGpt4TurboPreview = model === "gpt-4-turbo-preview";

  return (
    visionKeywords.some((keyword) => model.includes(keyword)) &&
    !isGpt4TurboPreview
>>>>>>> cf635a5e
  );
}<|MERGE_RESOLUTION|>--- conflicted
+++ resolved
@@ -248,17 +248,6 @@
 }
 
 export function isVisionModel(model: string) {
-<<<<<<< HEAD
-  // Note: This is a better way using the TypeScript feature instead of `&&` or `||` (ts v5.5.0-dev.20240314 I've been using)
-
-  const visionKeywords = ["vision", "claude-3", "gemini-1.5-pro","gpt-4o"];
-
-  const isGpt4Turbo =
-    model.includes("gpt-4-turbo") && !model.includes("preview");
-
-  return (
-    visionKeywords.some((keyword) => model.includes(keyword)) || isGpt4Turbo
-=======
   const visionKeywords = [
     "vision",
     "claude-3",
@@ -271,6 +260,5 @@
   return (
     visionKeywords.some((keyword) => model.includes(keyword)) &&
     !isGpt4TurboPreview
->>>>>>> cf635a5e
   );
 }