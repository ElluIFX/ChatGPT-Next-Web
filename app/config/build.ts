--- conflicted
+++ resolved
@@ -1,4 +1,5 @@
 import tauriConfig from "../../src-tauri/tauri.conf.json";
+import { DEFAULT_INPUT_TEMPLATE } from "../constant";
 import { DEFAULT_INPUT_TEMPLATE } from "../constant";
 
 export const getBuildConfig = () => {
@@ -42,12 +43,10 @@
     buildMode,
     isApp,
     template: process.env.DEFAULT_INPUT_TEMPLATE ?? DEFAULT_INPUT_TEMPLATE,
-<<<<<<< HEAD
 
     chatGeminiThroughOpenai,
     chatClaudeThroughOpenai,
-=======
->>>>>>> da2e2372
+    template: process.env.DEFAULT_INPUT_TEMPLATE ?? DEFAULT_INPUT_TEMPLATE,
   };
 };
 
