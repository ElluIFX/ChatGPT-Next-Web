--- conflicted
+++ resolved
@@ -31,15 +31,13 @@
       GOOGLE_API_KEY?: string;
       GOOGLE_URL?: string;
 
-<<<<<<< HEAD
       // fast only
       FAST_API_KEY?: string;
       FAST_BASE_URL?: string;
       FAST_MODELS?: string;
-=======
+
       // google tag manager
       GTM_ID?: string;
->>>>>>> 5529ece2
     }
   }
 }
