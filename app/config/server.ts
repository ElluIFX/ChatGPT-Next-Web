--- conflicted
+++ resolved
@@ -132,17 +132,12 @@
     hideBalanceQuery: !process.env.ENABLE_BALANCE_QUERY,
     disableFastLink: !!process.env.DISABLE_FAST_LINK,
     customModels,
-<<<<<<< HEAD
+    defaultModel,
 
     fastApiKey,
     fastBaseUrl,
     fastModels,
     fastChannel,
     
-    defaultSelectModel: process.env.DEFAULT_SELECT_MODEL ?? "gpt-3.5-turbo",
-=======
-    defaultModel,
-    whiteWebDevEndpoints,
->>>>>>> 52312dbd
   };
 };