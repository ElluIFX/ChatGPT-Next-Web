--- conflicted
+++ resolved
@@ -2071,11 +2071,7 @@
                       </div>
                     )}
 
-<<<<<<< HEAD
                     {/* {!isMobileScreen && showActions && (
-=======
-                    {iconUpEnabled && showActions && (
->>>>>>> d67521d6
                       <div className={styles["chat-message-actions"]}>
                         <div className={styles["chat-input-actions"]}>
                           <ChatInputActions
